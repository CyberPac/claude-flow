--- conflicted
+++ resolved
@@ -8,14 +8,9 @@
   },
   "scripts": {
     "dev": "tsx src/cli/main.ts",
-<<<<<<< HEAD
-    "build": "npm run clean && npm run build:esm && npm run build:cjs && npm run build:binary",
+    "build": "npm run clean && npm run update-version && npm run build:esm && npm run build:cjs && npm run build:binary",
+    "update-version": "node scripts/update-bin-version.js || echo 'Version update script not found'",
     "clean": "rm -rf dist dist-cjs bin",
-=======
-    "build": "npm run clean && npm run update-version && npm run build:esm && npm run build:cjs && npm run build:binary",
-    "update-version": "node scripts/update-bin-version.js",
-    "clean": "rm -rf dist dist-cjs",
->>>>>>> 5d242709
     "build:esm": "tsc",
     "build:cjs": "tsc -p tsconfig.cjs.json",
     "build:ts": "npm run build:esm && npm run build:cjs",
@@ -50,14 +45,8 @@
     "format": "prettier --write src",
     "diagnostics": "node -e \"import('./dist/monitoring/diagnostics.js').then(m => m.DiagnosticManager.quickDiagnostic().then(console.log))\"",
     "health-check": "node -e \"import('./dist/monitoring/health-check.js').then(m => new m.HealthCheckManager().performHealthCheck().then(console.log))\"",
-<<<<<<< HEAD
-    "postinstall": "node scripts/postinstall.js",
-    "install:ci": "node scripts/install-ci.js",
-    "prepublishOnly": "echo 'Alpha release - skipping build/test/lint for now'",
-=======
-    "postinstall": "node scripts/install.js",
-    "prepublishOnly": "npm run update-version",
->>>>>>> 5d242709
+    "postinstall": "node scripts/postinstall.js || node scripts/install.js || echo 'Optional installation components skipped'",
+    "prepublishOnly": "npm run update-version || echo 'Version update skipped'",
     "publish:alpha": "npm publish --tag alpha",
     "publish:major": "npm version major && npm publish",
     "publish:minor": "npm version minor && npm publish",
